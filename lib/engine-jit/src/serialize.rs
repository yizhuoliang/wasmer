use serde::{Deserialize, Serialize};
use std::sync::Arc;
use wasm_common::entity::PrimaryMap;
use wasm_common::{
    Features, LocalFunctionIndex, MemoryIndex, OwnedDataInitializer, SignatureIndex, TableIndex,
};
use wasmer_compiler::{
    CustomSection, FunctionBody, JumpTableOffsets, Relocation, SectionBody, SectionIndex,
};
use wasmer_engine::SerializableFunctionFrameInfo;
use wasmer_runtime::Module;
use wasmer_runtime::{MemoryPlan, TablePlan};

/// The compilation related data for a serialized modules
#[derive(Serialize, Deserialize)]
pub struct SerializableCompilation {
    pub function_bodies: PrimaryMap<LocalFunctionIndex, FunctionBody>,
    pub function_relocations: PrimaryMap<LocalFunctionIndex, Vec<Relocation>>,
    pub function_jt_offsets: PrimaryMap<LocalFunctionIndex, JumpTableOffsets>,
    // This is `SerializableFunctionFrameInfo` instead of `CompiledFunctionFrameInfo`,
    // to allow lazy frame_info deserialization, we convert it to it's lazy binary
    // format upon serialization.
    pub function_frame_info: PrimaryMap<LocalFunctionIndex, SerializableFunctionFrameInfo>,
    pub trampolines: PrimaryMap<SignatureIndex, FunctionBody>,
<<<<<<< HEAD
    pub custom_sections: PrimaryMap<SectionIndex, CustomSection>,
=======
    pub custom_sections: PrimaryMap<SectionIndex, SectionBody>,
    pub custom_section_relocations: PrimaryMap<SectionIndex, Vec<Relocation>>,
>>>>>>> 2a39edc3
}

/// Serializable struct that is able to serialize from and to
/// a `CompiledModule`.
#[derive(Serialize, Deserialize)]
pub struct SerializableModule {
    pub compilation: SerializableCompilation,
    pub features: Features,
    pub module: Arc<Module>,
    pub data_initializers: Box<[OwnedDataInitializer]>,
    // Plans for that module
    pub memory_plans: PrimaryMap<MemoryIndex, MemoryPlan>,
    pub table_plans: PrimaryMap<TableIndex, TablePlan>,
}<|MERGE_RESOLUTION|>--- conflicted
+++ resolved
@@ -22,12 +22,8 @@
     // format upon serialization.
     pub function_frame_info: PrimaryMap<LocalFunctionIndex, SerializableFunctionFrameInfo>,
     pub trampolines: PrimaryMap<SignatureIndex, FunctionBody>,
-<<<<<<< HEAD
     pub custom_sections: PrimaryMap<SectionIndex, CustomSection>,
-=======
-    pub custom_sections: PrimaryMap<SectionIndex, SectionBody>,
     pub custom_section_relocations: PrimaryMap<SectionIndex, Vec<Relocation>>,
->>>>>>> 2a39edc3
 }
 
 /// Serializable struct that is able to serialize from and to
