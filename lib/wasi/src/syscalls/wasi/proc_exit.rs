--- conflicted
+++ resolved
@@ -38,17 +38,12 @@
             // Make sure its within the "active" part of the memory stack
             let offset = wasi_env.stack_base - pid_offset;
             if offset as usize > memory_stack.len() {
-<<<<<<< HEAD
-                warn!("wasi[{}:{}]::vfork failed - the return value (pid) is outside of the active part of the memory stack ({} vs {})", ctx.data().pid(), ctx.data().tid(), offset, memory_stack.len());
-                return Err(WasiError::Exit(Errno::Memviolation));
-=======
                 warn!(
                     "fork failed - the return value (pid) is outside of the active part of the memory stack ({} vs {})",
                     offset,
                     memory_stack.len()
                 );
-                return Err(WasiError::Exit(Errno::Fault as u32));
->>>>>>> 6b8c4b24
+                return Err(WasiError::Exit(Errno::Memviolation));
             }
 
             // Update the memory stack with the new PID
@@ -58,15 +53,10 @@
             let pbytes = &mut memory_stack[pstart..pend];
             pbytes.clone_from_slice(&val_bytes);
         } else {
-<<<<<<< HEAD
-            warn!("wasi[{}:{}]::vfork failed - the return value (pid) is not being returned on the stack - which is not supported", ctx.data().pid(), ctx.data().tid());
-            return Err(WasiError::Exit(Errno::Memviolation));
-=======
             warn!(
                 "fork failed - the return value (pid) is not being returned on the stack - which is not supported"
             );
-            return Err(WasiError::Exit(Errno::Fault as u32));
->>>>>>> 6b8c4b24
+            return Err(WasiError::Exit(Errno::Memviolation));
         }
 
         // Jump back to the vfork point and current on execution
